--- conflicted
+++ resolved
@@ -106,7 +106,7 @@
 
     results = {}
 
-<<<<<<< HEAD
+
     if new_sn == "duplicate entry, you can not insert records that already exist":
         logger.info("fixture already exists in LMS", extra={"sn_nema": gis_item.sn_nema})
 
@@ -115,103 +115,6 @@
                 group_id=259,
                 device_data=new_fixture_json,
                 serial_number=new_fixture.get_serial_number(),
-=======
-        item_data_request = await request.json()
-        print(item_data_request)
-        logger.info("new webhook request from giscloud", extra={"item_data_request": item_data_request})
-        item_data = item_data_request.get("data")
-        gis_feature_id = item_data.get("ogc_fid")
-        # Extract relevant data from the incoming request payload
-        monday_handler = MondayClient(os.getenv("MONDAY_API_KEY"))
-        sn_nema = item_data.get("sn_nema")
-        sn_nema = get_regex_result(sn_nema)
-        sn_type = define_barcode_type(sn_nema)
-        date_str = item_data.get("date")
-        insertion_date = parser.isoparse(date_str)
-
-        coordinates = Coordinates(
-            long=float(item_data.get("longitude")),
-            lat=float(item_data.get("latitude")),
-        )
-        picture = item_data.get("picture")
-        picture_raw_data = item_data.get("raw_image")
-        notes = item_data.get("note")
-        old_sn = item_data.get("old_sn")
-        old_sn = get_regex_result(old_sn)
-        type_switch = item_data.get("type_switches")
-        lamp_type = item_data.get("lamp_type")
-        reason = item_data.get("svg")
-        # Create an Item object based on the extracted data
-        # take picture raw data from giscloud and send it to monday
-        layer_id = os.getenv("GIS_CLOUD_LAYER_ID")
-        picture_raw_data = gis_handler.get_picture(layer_id=layer_id, feature_id=gis_feature_id, file_name=picture)
-
-        new_item = Item(
-            sn_nema=sn_nema,
-            insertion_date=insertion_date,
-            coordinates=coordinates,
-            picture=picture,
-            picture_raw_data=picture_raw_data,
-            notes=notes,
-            old_sn=old_sn,
-            type_switch=type_switch,
-            lamp_type=lamp_type,
-            reason=reason,
-            webhook_response=result,
-        )
-        # Add the new item to Monday.com
-        board_id = int(os.getenv("MONDAY_BOARD_ID"))
-        group_id = os.getenv("MONDAY_GROUP_ID")
-
-        if sn_type == "Jnet1":
-            new_fixture = DeviceData(
-                pole=sn_nema, serial_number=sn_nema, latitude=coordinates.lat, longitude=coordinates.long, id_gateway=14
-            )
-            try:
-                lms_request.session("Or Yehuda - Israel")
-                new_sn = lms_request.create_device(group_id=259, device_data=new_fixture.to_json())
-                if new_sn == "duplicate entry, you can not insert records that already exist":
-                    new_sn = lms_request.update_device(
-                        group_id=259, device_data=new_fixture.to_json(), serial_number=new_fixture.get_serial_number()
-                    )
-                    logger.info("fixture updated successfully to LMS", extra={"new_sn": new_sn, sn_nema: sn_nema})
-                    result["LMS result"] = f"{sn_nema} updated to LMS"
-                else:
-                    logger.info("fixture inserted successfully to LMS", extra={"new_sn": new_sn, sn_nema: sn_nema})
-                    result["LMS result"] = f"{sn_nema} inserted to LMS"
-                result["new_sn"] = new_sn
-                result["fixture_info"] = new_fixture.to_json()
-                logger.info("fixture info", extra={"fixture_info": new_fixture.to_json()})
-                old_sn_res = None
-                if old_sn is not None:
-                    try:
-                        old_sn_res = lms_request.delete_device(group_id=259, serial_number=old_sn)
-                        logger.info("fixture deleted successfully from LMS", extra={"old_sn": old_sn})
-                        result["delete old fixture"] = f"fixture {old_sn} deleted successfully"
-                        result["old sn result"] = old_sn_res
-                    except Exception as e:
-                        logger.error("fixture not been deleted", exc_info=True, extra={"old_sn": old_sn})
-                        result["delete old fixture"] = "fixture not been deleted"
-                        result["error"] = str(e)
-                        raise HTTPException(status_code=500, detail=str(e)) from e
-
-            except Exception as e:
-                logger.error(
-                    "fixture has not been inserted",
-                    exc_info=True,
-                    extra={"sn_nema": sn_nema, "fixture_info": new_fixture.to_json()},
-                )
-                result["LMS result"] = f"Failed to insert fixture {sn_nema} to LMS: {e}"
-                raise HTTPException(status_code=500, detail=str(e)) from e
-        elif sn_type == "Jnet0":
-            db_conn = AzureDbConnection(conn_settings)
-            new_fixture = Fixture(
-                name=sn_nema,
-                latitude=coordinates.lat,
-                longitude=coordinates.long,
-                id_gateway=19,
-                ident=polygon_handler.get_getway_id(lon=coordinates.long, lat=coordinates.lat),
->>>>>>> 11bc6827
             )
             logger.info("fixture updated successfully to LMS", extra={"new_sn": new_sn, "sn_nema": gis_item.sn_nema})
             results["LMS result"] = f"{gis_item.sn_nema} updated to LMS"
@@ -221,65 +124,9 @@
                 exc_info=True,
                 extra={"sn_nema": gis_item.sn_nema, "fixture_info": new_fixture_json},
             )
-<<<<<<< HEAD
+
             results["LMS result"] = f"failed to insert fixture {gis_item.sn_nema}"
-=======
-            try:
-                if db_conn.fixture_exists(sn_nema):
-                    fixture_id_res = db_conn.update_fixture(new_fixture, fixture_name=sn_nema)
-                    logger.info("fixture updated successfully to azure DB", extra={"fixture_id_res": fixture_id_res})
-                    # device_res = lms_request.update_device(
-                    #     group_id=259,
-                    #     device_data=new_device.to_json(),
-                    #     serial_number=new_device.get_serial_number(),
-                    # )
-                    # logger.info("fixture updated successfully to LMS", extra={"device_res": device_res})
-                    result["JSC result"] = f"{sn_nema} updated to JSC, result = {fixture_id_res}"
-                    # result["LMS result"] = f"{sn_nema} updated to LMS, result = {device_res}"
-
-                else:
-                    fixture_id_res = db_conn.insert_fixture(new_fixture)
-                    logger.info(
-                        "fixture inserted successfully to azure DB",
-                        extra={"fixture_id_res": fixture_id_res, "fixure_info": new_fixture.to_dict()},
-                    )
-                    device_res = lms_request.create_device(group_id=259, device_data=new_device.to_json())
-                    logger.info("fixture inserted successfully to LMS", extra={"device_res": device_res})
-                    result["JSC result"] = f"{sn_nema} inserted to JSC, result = {fixture_id_res}"
-                    result["LMS result"] = f"{sn_nema} inserted to LMS, result = {device_res}"
-                result["fixture_info"] = new_fixture.to_dict()
-            except HTTPException as e:
-                if e.status_code == 409:
-                    logger.warning(
-                        "fixture Updated in azure DB but had conflict with LMS + possibly there is not much change in the fixture",
-                        extra={
-                            "sn_nema": sn_nema,
-                            "fixture_info": new_fixture.to_dict(),
-                            "device_info": new_device.to_json(),
-                            HTTPException: 409,
-                        },
-                    )
-                    result["JSC result"] = f"Fixture {sn_nema} already exists in azure DB"
-            except Exception as e:
-                db_conn.conn.rollback()
-                logger.error("failed to insert fixture", exc_info=True, extra={"fixture_info": new_fixture.to_dict()})
-                result["JSC result"] = f"Failed to insert fixture {sn_nema} to DB: {e}"
-                print(e)
-            if old_sn is not None:
-                try:
-                    lms_request.delete_device(group_id=259, serial_number=old_sn)
-                    db_conn.delete_fixture(fixture_name=old_sn)
-                    result["delete old fixture"] = f"fixture {old_sn} deleted successfully from JSC and LMS"
-                except Exception as e:
-                    logger.error("fixture not been deleted", exc_info=True, extra={"old_sn": old_sn})
-                    result["delete old fixture"] = f"Failed to delete fixture {old_sn} from LMS or azure DB. Error: {e}"
-                    raise HTTPException(status_code=500, detail=str(e)) from e
-
-            db_conn.conn.commit()
-            db_conn.disconnect()
-            result["Status"] = "Pass"
-            result["Message"] = "Item added to LMS and Azure DB"
->>>>>>> 11bc6827
+
 
     else:
         logger.info("fixture inserted successfully to LMS", extra={"new_sn": new_sn, "sn_nema": gis_item.sn_nema})
