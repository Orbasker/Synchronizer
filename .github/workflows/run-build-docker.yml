name: ci

on:
  push:
    branches: [ main ]

jobs:
  docker:
    runs-on: ubuntu-latest
    steps:
      - name: Checkout
        uses: actions/checkout@v3
<<<<<<< HEAD
=======

>>>>>>> a3e7a5df
      - name: create env file from secrets
        run: |
          echo "LMS_API_PASSWORD=${{ secrets.LMS_API_PASSWORD }}" >> .env
          echo "FIREBASE_TYPE=${{ secrets.FIREBASE_TYPE }}" >> .env
          echo "FIREBASE_PROJECT_ID=${{ secrets.FIREBASE_PROJECT_ID }}" >> .env
          echo "FIREBASE_PRIVATE_KEY_ID=${{ secrets.FIREBASE_PRIVATE_KEY_ID }}" >> .env
          echo "FIREBASE_PRIVATE_KEY=${{ secrets.FIREBASE_PRIVATE_KEY }}" >> .env
          echo "FIREBASE_CLIENT_EMAIL=${{ secrets.FIREBASE_CLIENT_EMAIL }}" >> .env
          echo "FIREBASE_CLIENT_ID=${{ secrets.FIREBASE_CLIENT_ID }}" >> .env
          echo "FIREBASE_AUTH_URI=${{ secrets.FIREBASE_AUTH_URI }}" >> .env
          echo "FIREBASE_TOKEN_URI=${{ secrets.FIREBASE_TOKEN_URI }}" >> .env
          echo "FIREBASE_AUTH_PROVIDER_X509_CERT_URL=${{ secrets.FIREBASE_AUTH_PROVIDER_X509_CERT_URL }}" >> .env
          echo "FIREBASE_UNIVERSE_DOMAIN=${{ secrets.FIREBASE_UNIVERSE_DOMAIN }}" >> .env
          echo "GIS_CLOUD_API_KEY=${{ secrets.GIS_CLOUD_API_KEY }}" >> .env
          echo "GIS_CLOUD_LAYER_ID=${{ secrets.GIS_CLOUD_LAYER_ID }}" >> .env
          echo "MONDAY_API_KEY=${{ secrets.MONDAY_API_KEY }}" >> .env
          echo "MONDAY_BOARD_ID=${{ secrets.MONDAY_BOARD_ID }}" >> .env
          echo "MONDAY_GROUP_ID=${{ secrets.MONDAY_GROUP_ID }}" >> .env
          echo "LMS_API_BASEURL=${{ secrets.LMS_API_BASEURL }}" >> .env
          echo "LMS_API_USERNAME=${{ secrets.LMS_API_USERNAME }}" >> .env

      - name: Set up QEMU
        uses: docker/setup-qemu-action@v2
      - name: Set up Docker Buildx
        uses: docker/setup-buildx-action@v2
      - name: Login to Docker Hub
        uses: docker/login-action@v2
        with:
          username: ${{ secrets.DOCKERHUB_USERNAME }}
          password: ${{ secrets.DOCKERHUB_TOKEN }}
      - name: Build and push
        uses: docker/build-push-action@v4
        with:
          context: .
          push: true
          tags: orbasker/synchronizer:latest<|MERGE_RESOLUTION|>--- conflicted
+++ resolved
@@ -9,11 +9,8 @@
     runs-on: ubuntu-latest
     steps:
       - name: Checkout
+      - name: Checkout
         uses: actions/checkout@v3
-<<<<<<< HEAD
-=======
-
->>>>>>> a3e7a5df
       - name: create env file from secrets
         run: |
           echo "LMS_API_PASSWORD=${{ secrets.LMS_API_PASSWORD }}" >> .env
