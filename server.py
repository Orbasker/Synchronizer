import uvicorn
from dotenv import load_dotenv
from fastapi import Depends, FastAPI
from starlette.responses import RedirectResponse

<<<<<<< HEAD
from handlers.jsc_hanler import AzureDbConnection, ConnectionSettings, Fixture
from handlers.lms_requests import DeviceData, LMSRequest
from handlers.monday_handler import Coordinates, Item, MondayClient
=======
from dependencies import load_lms_token
from routers import giscloud
>>>>>>> a3e7a5df

app = FastAPI(
    dependencies=[Depends(load_lms_token)],
    debug=True,
)

<<<<<<< HEAD
lms_base_url = os.getenv("LMS_API_BASEURL")
lms_request = LMSRequest(lms_base_url)
conn_settings = ConnectionSettings(
    server=os.getenv("DB_HOST"),
    database=os.getenv("DB_NAME"),
    username=os.getenv("DB_USER"),
    password=os.getenv("DB_PASSWORD"),
)
db_conn = AzureDbConnection(conn_settings)
db_conn.connect()
=======
app.include_router(giscloud.router)
>>>>>>> a3e7a5df


@app.on_event("startup")
async def startup_event():
    load_dotenv()


@app.get("/", include_in_schema=False)
async def root():
    return RedirectResponse(url="/docs")


<<<<<<< HEAD
@app.post("/fixture")
async def update_lms(request: Request):
    try:
        item_data = await request.json()
        # Extract relevant data from the incoming request payload
        new_fixture = DeviceData(
            serial_number=item_data.get("sn_nema"),
            pole=item_data.get("sn_nema"),
            latitude=item_data.get("latitude"),
            longitude=item_data.get("longitude"),
            id_gateway=14,
            # idIcon=2
        )
        old_sn = item_data.get("old_sn")
        session_site = lms_request.session("Or Yehuda - Israel")
        new_sn = lms_request.create_device(group_id=259, device_data=new_fixture.to_json())
        old_sn_res = lms_request.delete_device(group_id=259, serial_number=old_sn)
        # result = db_conn.delete_fixture(fixture_name=old_sn)
        return {"session_site": session_site, "new_sn": new_sn, "old_sn": old_sn_res}
    except Exception as e:
        raise HTTPException(status_code=500, detail=str(e)) from e


@app.get("/sites")
def get_sites():
    # result = lms_request.sites()
    session_site = lms_request.session("Or Yehuda - Israel")
    new_fixture = DeviceData(
        serial_number="10344104",
        pole="10344104",
        latitude="31.15323",
        longitude="34.12343",
        id_gateway=14,
    )
    new_sn = lms_request.create_device(group_id=259, device_data=new_fixture.to_json())
    # if session_site == "Session Successfully":
    all_groups = lms_request.get_all_groups()
    print(all_groups)
    # print(all_groups[)
    # all_sns = lms_request.get_all_devices(all_groups[0]["serialNumber"])
    # if new_fixture.pole not in all_sns:
    #     print("not in")
    # else:
    #     print("in")
    # print(all_sns)
    #     new_sn_data = DeviceData(
    #         pole="111111",
    #         latitude="31.1532",
    #         longitude="34.1234",
    #         id_gateway=1,
    #     )
    #     new_sn = lms_request.create_device(group_id=1, device_data=new_sn_data.to_json())
    #     return {"session_site": session_site, "all_groups": all_groups, "all_sns": all_sns, "new_sn": new_sn}
    return {"message": "Hello World", "session_site": session_site, "new_sn": new_sn}


@app.get("/sites/{site_id}")
def get_site(site_id: str):
    lms_request.session(site_id)
    session_site = lms_request.session("Or Yehuda - Israel")
    new_fixture = DeviceData(
        serial_number="10344104",
        pole="10344104",
        latitude="31.15323",
        longitude="34.12343",
        id_gateway=14,
        # idIcon=2
    )
    new_sn = lms_request.create_device(group_id=259, device_data=new_fixture.to_json())


@app.post("/giscloud")
async def new_item(request: Request):
    try:
        item_data = await request.json().get("data")
        # Extract relevant data from the incoming request payload
        monday_handler = MondayClient(os.getenv("MONDAY_API_KEY"))
        sn_nema = item_data.get("sn_nema")
        insertion_date = datetime.strptime(item_data.get("date"), "%Y-%m-%d %H:%M:%S")
        coordinates = Coordinates(
            long=float(item_data.get("longitude")),
            lat=float(item_data.get("latitude")),
        )
        picture = item_data.get("picture")
        picture_raw_data = item_data.get("raw_image")
        notes = item_data.get("note")
        old_sn = item_data.get("old_sn")
        type_switch = item_data.get("type_switches")
        lamp_type = item_data.get("lamp_type")
        reason = item_data.get("svg")
        # Create an Item object based on the extracted data
        new_item = Item(
            sn_nema=sn_nema,
            insertion_date=insertion_date,
            coordinates=coordinates,
            picture=picture,
            picture_raw_data=picture_raw_data,
            notes=notes,
            old_sn=old_sn,
            type_switch=type_switch,
            lamp_type=lamp_type,
            reason=reason,
        )
        # Add the new item to Monday.com
        board_id = int(os.getenv("MONDAY_BOARD_ID"))
        group_id = os.getenv("MONDAY_GROUP_ID")
        item_id = monday_handler.add_item(
            board_id=board_id,
            group_id=group_id,
            item=new_item,
        )

        try:
            new_fixture = Fixture(
                name=sn_nema,
                latitude=coordinates.lat,
                longitude=coordinates.long,
                id_gateway=14,
            )
            if db_conn.fixture_exists(sn_nema):
                fixture_id_res = db_conn.update_fixture(new_fixture, fixture_name=sn_nema)
            else:
                fixture_id_res = db_conn.insert_fixture(new_fixture)
            db_conn.delete_fixture(fixture_name=old_sn)

            return {
                "LMS result": "Item added to LMS",
                "id": fixture_id_res,
                "Monday message": "Item added to Monday.com",
                "item_id": item_id,
                "delete old fixture": "fixture deleted successfully",
                "fixture_id": old_sn,
            }

        except Exception as e:
            print(e)
        finally:
            db_conn.disconnect()

    except Exception as e:
        raise HTTPException(status_code=500, detail=str(e)) from e


=======
>>>>>>> a3e7a5df
if __name__ == "__main__":
    uvicorn.run(
        app,
        host="0.0.0.0",
        port=80,
    )<|MERGE_RESOLUTION|>--- conflicted
+++ resolved
@@ -3,34 +3,17 @@
 from fastapi import Depends, FastAPI
 from starlette.responses import RedirectResponse
 
-<<<<<<< HEAD
 from handlers.jsc_hanler import AzureDbConnection, ConnectionSettings, Fixture
 from handlers.lms_requests import DeviceData, LMSRequest
 from handlers.monday_handler import Coordinates, Item, MondayClient
-=======
-from dependencies import load_lms_token
-from routers import giscloud
->>>>>>> a3e7a5df
 
 app = FastAPI(
     dependencies=[Depends(load_lms_token)],
     debug=True,
 )
 
-<<<<<<< HEAD
 lms_base_url = os.getenv("LMS_API_BASEURL")
 lms_request = LMSRequest(lms_base_url)
-conn_settings = ConnectionSettings(
-    server=os.getenv("DB_HOST"),
-    database=os.getenv("DB_NAME"),
-    username=os.getenv("DB_USER"),
-    password=os.getenv("DB_PASSWORD"),
-)
-db_conn = AzureDbConnection(conn_settings)
-db_conn.connect()
-=======
-app.include_router(giscloud.router)
->>>>>>> a3e7a5df
 
 
 @app.on_event("startup")
@@ -43,7 +26,6 @@
     return RedirectResponse(url="/docs")
 
 
-<<<<<<< HEAD
 @app.post("/fixture")
 async def update_lms(request: Request):
     try:
@@ -187,8 +169,6 @@
         raise HTTPException(status_code=500, detail=str(e)) from e
 
 
-=======
->>>>>>> a3e7a5df
 if __name__ == "__main__":
     uvicorn.run(
         app,
